#![feature(int_roundings)]

mod bit_storage;
mod chunk_storage;
pub mod entity;
mod entity_storage;
mod palette;

use azalea_block::BlockState;
<<<<<<< HEAD
use azalea_core::{BlockPos, ChunkPos, PositionDelta8, Vec3};
=======
use azalea_buf::BufReadError;
use azalea_core::{BlockPos, ChunkPos, EntityPos, PositionDelta8};
use azalea_entity::Entity;
>>>>>>> 2fff0e75
pub use bit_storage::BitStorage;
pub use chunk_storage::{Chunk, ChunkStorage};
use entity::Entity;
pub use entity_storage::EntityStorage;
use std::{
    io::Read,
    ops::{Index, IndexMut},
    sync::{Arc, Mutex},
};
use thiserror::Error;
use uuid::Uuid;

/// A dimension is a collection of chunks and entities.
/// Minecraft calls these "Levels", Fabric calls them "Worlds", Minestom calls them "Instances".
/// Yeah.
#[derive(Debug, Default)]
pub struct Dimension {
    chunk_storage: ChunkStorage,
    entity_storage: EntityStorage,
}

#[derive(Error, Debug)]
pub enum MoveEntityError {
    #[error("Entity doesn't exist")]
    EntityDoesNotExist,
}

impl Dimension {
    pub fn new(chunk_radius: u32, height: u32, min_y: i32) -> Self {
        Dimension {
            chunk_storage: ChunkStorage::new(chunk_radius, height, min_y),
            entity_storage: EntityStorage::new(),
        }
    }

    pub fn replace_with_packet_data(
        &mut self,
        pos: &ChunkPos,
        data: &mut impl Read,
    ) -> Result<(), BufReadError> {
        self.chunk_storage.replace_with_packet_data(pos, data)
    }

    pub fn update_view_center(&mut self, pos: &ChunkPos) {
        self.chunk_storage.view_center = *pos;
    }

    pub fn get_block_state(&self, pos: &BlockPos) -> Option<BlockState> {
        self.chunk_storage.get_block_state(pos, self.min_y())
    }

<<<<<<< HEAD
    pub fn set_block_state(&mut self, pos: &BlockPos, state: BlockState) -> BlockState {
        self.chunk_storage.set_block_state(pos, state, self.min_y())
    }

    pub fn set_entity_pos(&mut self, entity_id: u32, new_pos: Vec3) -> Result<(), String> {
=======
    pub fn move_entity(
        &mut self,
        entity_id: u32,
        new_pos: EntityPos,
    ) -> Result<(), MoveEntityError> {
>>>>>>> 2fff0e75
        let entity = self
            .entity_storage
            .get_mut_by_id(entity_id)
            .ok_or(MoveEntityError::EntityDoesNotExist)?;

        let old_chunk = ChunkPos::from(entity.pos());
        let new_chunk = ChunkPos::from(&new_pos);
        // this is fine because we update the chunk below
        entity.unsafe_move(new_pos);
        if old_chunk != new_chunk {
            self.entity_storage
                .update_entity_chunk(entity_id, &old_chunk, &new_chunk);
        }
        Ok(())
    }

    pub fn move_entity_with_delta(
        &mut self,
        entity_id: u32,
        delta: &PositionDelta8,
    ) -> Result<(), MoveEntityError> {
        let entity = self
            .entity_storage
            .get_mut_by_id(entity_id)
            .ok_or(MoveEntityError::EntityDoesNotExist)?;
        let new_pos = entity.pos().with_delta(delta);

        let old_chunk = ChunkPos::from(entity.pos());
        let new_chunk = ChunkPos::from(&new_pos);
        // this is fine because we update the chunk below

        entity.unsafe_move(new_pos);
        if old_chunk != new_chunk {
            self.entity_storage
                .update_entity_chunk(entity_id, &old_chunk, &new_chunk);
        }
        Ok(())
    }

    pub fn add_entity(&mut self, entity: Entity) {
        self.entity_storage.insert(entity);
    }

    pub fn height(&self) -> u32 {
        self.chunk_storage.height
    }

    pub fn min_y(&self) -> i32 {
        self.chunk_storage.min_y
    }

    pub fn entity_by_id(&self, id: u32) -> Option<&Entity> {
        self.entity_storage.get_by_id(id)
    }

    pub fn mut_entity_by_id(&mut self, id: u32) -> Option<&mut Entity> {
        self.entity_storage.get_mut_by_id(id)
    }

    pub fn entity_by_uuid(&self, uuid: &Uuid) -> Option<&Entity> {
        self.entity_storage.get_by_uuid(uuid)
    }

    /// Get an iterator over all entities.
    #[inline]
    pub fn entities(&self) -> std::collections::hash_map::Values<'_, u32, Entity> {
        self.entity_storage.entities()
    }

    pub fn find_one_entity<F>(&self, mut f: F) -> Option<&Entity>
    where
        F: FnMut(&Entity) -> bool,
    {
        self.entity_storage.find_one_entity(|entity| f(entity))
    }
}

impl Index<&ChunkPos> for Dimension {
    type Output = Option<Arc<Mutex<Chunk>>>;

    fn index(&self, pos: &ChunkPos) -> &Self::Output {
        &self.chunk_storage[pos]
    }
}
impl IndexMut<&ChunkPos> for Dimension {
    fn index_mut<'a>(&'a mut self, pos: &ChunkPos) -> &'a mut Self::Output {
        &mut self.chunk_storage[pos]
    }
}<|MERGE_RESOLUTION|>--- conflicted
+++ resolved
@@ -7,13 +7,7 @@
 mod palette;
 
 use azalea_block::BlockState;
-<<<<<<< HEAD
 use azalea_core::{BlockPos, ChunkPos, PositionDelta8, Vec3};
-=======
-use azalea_buf::BufReadError;
-use azalea_core::{BlockPos, ChunkPos, EntityPos, PositionDelta8};
-use azalea_entity::Entity;
->>>>>>> 2fff0e75
 pub use bit_storage::BitStorage;
 pub use chunk_storage::{Chunk, ChunkStorage};
 use entity::Entity;
@@ -65,19 +59,11 @@
         self.chunk_storage.get_block_state(pos, self.min_y())
     }
 
-<<<<<<< HEAD
     pub fn set_block_state(&mut self, pos: &BlockPos, state: BlockState) -> BlockState {
         self.chunk_storage.set_block_state(pos, state, self.min_y())
     }
 
-    pub fn set_entity_pos(&mut self, entity_id: u32, new_pos: Vec3) -> Result<(), String> {
-=======
-    pub fn move_entity(
-        &mut self,
-        entity_id: u32,
-        new_pos: EntityPos,
-    ) -> Result<(), MoveEntityError> {
->>>>>>> 2fff0e75
+    pub fn set_entity_pos(&mut self, entity_id: u32, new_pos: Vec3) -> Result<(), MoveEntityError> {
         let entity = self
             .entity_storage
             .get_mut_by_id(entity_id)
