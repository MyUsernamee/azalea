--- conflicted
+++ resolved
@@ -1,12 +1,8 @@
-<<<<<<< HEAD
-use std::ops::Deref;
-=======
 use crate::{read::BufReadError, McBufReadable, McBufWritable};
 use std::{
     io::{Read, Write},
     ops::Deref,
 };
->>>>>>> 2fff0e75
 
 /// A Vec<u8> that isn't prefixed by a VarInt with the size.
 #[derive(Debug, Clone, PartialEq, Eq, Hash)]
@@ -30,8 +26,6 @@
     fn from(s: &str) -> Self {
         Self(s.as_bytes().to_vec())
     }
-<<<<<<< HEAD
-=======
 }
 
 /// Represents Java's BitSet, a list of bits.
@@ -59,5 +53,4 @@
     fn write_into(&self, buf: &mut impl Write) -> Result<(), std::io::Error> {
         self.data.write_into(buf)
     }
->>>>>>> 2fff0e75
 }