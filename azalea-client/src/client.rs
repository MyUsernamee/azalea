--- conflicted
+++ resolved
@@ -520,27 +520,16 @@
             ClientboundGamePacket::ClientboundTeleportEntityPacket(p) => {
                 let mut dimension_lock = client.dimension.lock()?;
 
-<<<<<<< HEAD
-                dimension_lock.set_entity_pos(
-                    p.id,
-                    Vec3 {
-                        x: p.x,
-                        y: p.y,
-                        z: p.z,
-                    },
-                )?;
-=======
-                dimension
-                    .move_entity(
+                dimension_lock
+                    .set_entity_pos(
                         p.id,
-                        EntityPos {
+                        Vec3 {
                             x: p.x,
                             y: p.y,
                             z: p.z,
                         },
                     )
                     .map_err(|e| HandleError::Other(e.into()))?;
->>>>>>> 2fff0e75
             }
             ClientboundGamePacket::ClientboundUpdateAdvancementsPacket(p) => {
                 println!("Got update advancements packet {:?}", p);
@@ -551,24 +540,16 @@
             ClientboundGamePacket::ClientboundMoveEntityPosPacket(p) => {
                 let mut dimension_lock = client.dimension.lock()?;
 
-<<<<<<< HEAD
-                dimension_lock.move_entity_with_delta(p.entity_id, &p.delta)?;
-=======
-                dimension
+                dimension_lock
                     .move_entity_with_delta(p.entity_id, &p.delta)
                     .map_err(|e| HandleError::Other(e.into()))?;
->>>>>>> 2fff0e75
             }
             ClientboundGamePacket::ClientboundMoveEntityPosRotPacket(p) => {
                 let mut dimension_lock = client.dimension.lock()?;
 
-<<<<<<< HEAD
-                dimension_lock.move_entity_with_delta(p.entity_id, &p.delta)?;
-=======
-                dimension
+                dimension_lock
                     .move_entity_with_delta(p.entity_id, &p.delta)
                     .map_err(|e| HandleError::Other(e.into()))?;
->>>>>>> 2fff0e75
             }
             ClientboundGamePacket::ClientboundMoveEntityRotPacket(p) => {
                 println!("Got move entity rot packet {:?}", p);
