--- conflicted
+++ resolved
@@ -1,5 +1,4 @@
 use crate::Client;
-<<<<<<< HEAD
 use azalea_core::Vec3;
 use azalea_physics::collision::{HasCollision, MoverType};
 use azalea_protocol::packets::game::{
@@ -8,18 +7,6 @@
     serverbound_move_player_packet_rot::ServerboundMovePlayerPacketRot,
     serverbound_move_player_packet_status_only::ServerboundMovePlayerPacketStatusOnly,
 };
-
-impl Client {
-    /// This gets called every tick.
-    pub async fn send_position(&mut self) -> Result<(), String> {
-        let packet = {
-            let player_lock = self.player.lock().unwrap();
-
-=======
-use azalea_core::EntityPos;
-use azalea_protocol::packets::game::serverbound_move_player_pos_rot_packet::ServerboundMovePlayerPacketPosRot;
-use azalea_world::MoveEntityError;
-use thiserror::Error;
 
 #[derive(Error, Debug)]
 pub enum MovePlayerError {
@@ -30,10 +17,11 @@
 }
 
 impl Client {
-    /// Set the client's position to the given coordinates.
-    pub async fn move_to(&mut self, new_pos: EntityPos) -> Result<(), MovePlayerError> {
-        {
->>>>>>> 2fff0e75
+    /// This gets called every tick.
+    pub async fn send_position(&mut self) -> Result<(), MovePlayerError> {
+        let packet = {
+            let player_lock = self.player.lock().unwrap();
+
             let mut dimension_lock = self.dimension.lock().unwrap();
 
             let player_entity = player_lock
@@ -103,7 +91,6 @@
                     .get(),
                 )
             } else {
-<<<<<<< HEAD
                 None
             };
 
@@ -130,7 +117,7 @@
     }
 
     // Set our current position to the provided Vec3, potentially clipping through blocks.
-    pub async fn set_pos(&mut self, new_pos: Vec3) -> Result<(), String> {
+    pub async fn set_pos(&mut self, new_pos: Vec3) -> Result<(), MovePlayerError> {
         let player_lock = self.player.lock().unwrap();
         let mut dimension_lock = self.dimension.lock().unwrap();
 
@@ -139,43 +126,16 @@
         Ok(())
     }
 
-    pub async fn move_entity(&mut self, movement: &Vec3) -> Result<(), String> {
+    pub async fn move_entity(&mut self, movement: &Vec3) -> Result<(), MovePlayerError> {
         let mut dimension_lock = self.dimension.lock().unwrap();
         let player = self.player.lock().unwrap();
         let entity = player
             .entity(&mut dimension_lock)
-            .expect("Player entity is not in world");
+            .ok_or(MovePlayerError::PlayerNotInWorld)?;
+
         let entity_id = entity.id;
         // entity.move_entity(&MoverType::Own, movement, &self.dimension)?;
         dimension_lock.move_entity(&MoverType::Own, movement, entity_id)?;
-=======
-                return Err(MovePlayerError::PlayerNotInWorld);
-            };
-
-            match dimension.move_entity(player_id, new_pos) {
-                Ok(_) => Ok(()),
-                Err(e) => match e {
-                    MoveEntityError::EntityDoesNotExist => Err(MovePlayerError::PlayerNotInWorld),
-                },
-            }?;
-        }
-
-        self.conn
-            .lock()
-            .await
-            .write(
-                ServerboundMovePlayerPacketPosRot {
-                    x: new_pos.x,
-                    y: new_pos.y,
-                    z: new_pos.z,
-                    x_rot: 0.0,
-                    y_rot: 0.0,
-                    on_ground: false,
-                }
-                .get(),
-            )
-            .await?;
->>>>>>> 2fff0e75
 
         Ok(())
     }
